#![deny(clippy::unused_result_ok)]
#![deny(clippy::panic)]
#![deny(clippy::expect_used)]

pub mod aspiration_window;
pub mod defs;
pub mod engine;
pub mod evaluation;
pub mod hce_values;
pub mod history_table;
mod inplace_incremental_sort;
pub mod input_handler;
<<<<<<< HEAD
pub mod killer_moves_table;
=======
mod lmr;
>>>>>>> 20870c6d
mod move_order;
pub(crate) mod node_types;
pub mod phased_score;
pub mod score;
pub mod search;
pub mod search_thread;
pub(crate) mod table;
pub mod traits;
pub mod ttable;
pub mod tuneable;<|MERGE_RESOLUTION|>--- conflicted
+++ resolved
@@ -10,11 +10,8 @@
 pub mod history_table;
 mod inplace_incremental_sort;
 pub mod input_handler;
-<<<<<<< HEAD
 pub mod killer_moves_table;
-=======
 mod lmr;
->>>>>>> 20870c6d
 mod move_order;
 pub(crate) mod node_types;
 pub mod phased_score;
