--- conflicted
+++ resolved
@@ -10,13 +10,8 @@
 [dependencies]
 anyhow = "1.0.93"
 arrayvec = "0.7.6"
-<<<<<<< HEAD
 rand = { version = "0.9.2", features = ["small_rng"] }
-serde = { version = "1.0.215", features = ["derive"] }
-=======
-rand = { version = "0.9.0", features = ["small_rng"] }
 serde = { version = "1.0.226", features = ["derive"] }
->>>>>>> 1fb0cb72
 thiserror = "2.0.3"
 
 [dev-dependencies]
