--- conflicted
+++ resolved
@@ -17,13 +17,8 @@
 colored = "3.0.0"
 console = { version = "0.16.1", features = ["windows-console-colors"] }
 csv = "1.3.1"
-<<<<<<< HEAD
-indicatif = { version = "0.17.11", features = ["rayon"] }
+indicatif = { version = "0.18.0", features = ["rayon"] }
 rand = { version = "0.9.2", features = ["small_rng"] }
-=======
-indicatif = { version = "0.18.0", features = ["rayon"] }
-rand = { version = "0.9.1", features = ["small_rng"] }
->>>>>>> 540b0bca
 rand_chacha = "0.9.0"
 rayon = "1.10.0"
 serde = { version = "1.0.219", features = ["derive"] }
